--- conflicted
+++ resolved
@@ -4,20 +4,18 @@
 
 Breaking Changes
 
+* Add trust anchor information to the CSV, JSON, and RPSL output. [21]
+
 New
 
 Bug Fixes
 
-<<<<<<< HEAD
-* [Wrong End Of Data PDU in RPKI-RTR version 0.][15]
-=======
 * The default output format was accidentally changed to `none`. It is
   `csv` again.
->>>>>>> c395eb0e
 
 Dependencies
 
-[15]: https://github.com/NLnetLabs/routinator/issues/15
+[21]: https://github.com/NLnetLabs/routinator/pull/21
 
 
 ## 0.1.2 ‘And I Cry If I Want To’
